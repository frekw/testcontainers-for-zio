# Scala CircleCI 2.1 configuration file
# See: https://circleci.com/docs/2.1/sample-config/
version: 2.1
machine: true

executors:
  docker-exec:
    # Specify the execution environment. You can specify an image from Dockerhub or use one of our Convenience Images from CircleCI's Developer Hub.
    # See: https://circleci.com/docs/2.0/configuration-reference/#docker-machine-macos-windows-executor
    docker:
      - image: circleci/openjdk:11-jdk

    working_directory: ~/repo

    environment:
      # Customize the JVM maximum heap limit
      JVM_OPTS: -Xmx3200m
      TERM: dumb

commands: 
  sbt:
    parameters:
      task:
        default: "compile"
        type: string
    steps:
      - setup_remote_docker:
          version: 19.03.13

      - checkout

      # Download and cache dependencies
      - restore_cache:
          keys:
            - v1-dependencies-{{ checksum "build.sbt" }}
            # fallback to using the latest cache if no exact match is found
            - v1-dependencies-

      - run: cat /dev/null | sbt <<parameters.task>>

      - save_cache:
          paths:
            - ~/.m2
          key: v1-dependencies--{{ checksum "build.sbt" }}



jobs:
  compile:
    executor: docker-exec
    steps:
<<<<<<< HEAD
     - sbt:
       task: "compile"
=======
      - sbt:
        task: "compile"
      # - setup_remote_docker:
      #     version: 19.03.13

      # - checkout

      # # Download and cache dependencies
      # - restore_cache:
      #     keys:
      #       - v1-dependencies-{{ checksum "build.sbt" }}
      #       # fallback to using the latest cache if no exact match is found
      #       - v1-dependencies-

      # - run: cat /dev/null | sbt compile

      # - save_cache:
      #     paths:
      #       - ~/.m2
      #     key: v1-dependencies--{{ checksum "build.sbt" }}

>>>>>>> 9a38622d
  
  publish-all:
    executor: docker-exec
    steps:
      - sbt:
        task: "publishAll"

  test:
   # 'machine' required to be able to run tests that use Testcontainers
    machine:
      image: ubuntu-2004:202010-01

    working_directory: ~/repo

    environment:
      # Customize the JVM maximum heap limit
      JVM_OPTS: -Xmx3200m
      TERM: dumb
      # Disable Ryuk to prevent it from interfering with the build.
      TESTCONTAINERS_RYUK_DISABLED: true

    # Add steps to the job
    # See: https://circleci.com/docs/2.0/configuration-reference/#steps
    steps:
      - run:
          name: Install OpenJDK 11
          command: |
            sudo apt-get update && sudo apt-get install openjdk-11-jdk
            sudo update-alternatives --set java /usr/lib/jvm/java-11-openjdk-amd64/bin/java
            sudo update-alternatives --set javac /usr/lib/jvm/java-11-openjdk-amd64/bin/javac
            java -version


      - checkout

      # Download and cache dependencies
      - restore_cache:
          keys:
            - v1-dependencies-{{ checksum "build.sbt" }}
            # fallback to using the latest cache if no exact match is found
            - v1-dependencies-

      - run: cat /dev/null | sbt test:compile

      - save_cache:
          paths:
            - ~/.m2
          key: v1-dependencies--{{ checksum "build.sbt" }}

      # run tests!
      - run: cat /dev/null | sbt test:test

  standard:
    jobs:
      - compile:
          filters:
            branches:
              only: circle-ci-work<|MERGE_RESOLUTION|>--- conflicted
+++ resolved
@@ -49,32 +49,8 @@
   compile:
     executor: docker-exec
     steps:
-<<<<<<< HEAD
      - sbt:
-       task: "compile"
-=======
-      - sbt:
         task: "compile"
-      # - setup_remote_docker:
-      #     version: 19.03.13
-
-      # - checkout
-
-      # # Download and cache dependencies
-      # - restore_cache:
-      #     keys:
-      #       - v1-dependencies-{{ checksum "build.sbt" }}
-      #       # fallback to using the latest cache if no exact match is found
-      #       - v1-dependencies-
-
-      # - run: cat /dev/null | sbt compile
-
-      # - save_cache:
-      #     paths:
-      #       - ~/.m2
-      #     key: v1-dependencies--{{ checksum "build.sbt" }}
-
->>>>>>> 9a38622d
   
   publish-all:
     executor: docker-exec
