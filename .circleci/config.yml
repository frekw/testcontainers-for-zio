# Scala CircleCI 2.1 configuration file
# See: https://circleci.com/docs/2.1/sample-config/
version: 2.1
machine: true

executors:
  docker-exec:
    # Specify the execution environment. You can specify an image from Dockerhub or use one of our Convenience Images from CircleCI's Developer Hub.
    # See: https://circleci.com/docs/2.0/configuration-reference/#docker-machine-macos-windows-executor
    docker:
      - image: circleci/openjdk:11-jdk

    working_directory: ~/repo

    environment:
      # Customize the JVM maximum heap limit
      JVM_OPTS: -Xmx3200m
      TERM: dumb
  machine-exec:
    # 'machine' required to be able to run tests that use Testcontainers
    machine:
      image: ubuntu-2004:202010-01

    working_directory: ~/repo

    environment:
      # Customize the JVM maximum heap limit
      JVM_OPTS: -Xmx3200m
      TERM: dumb
      # Disable Ryuk to prevent it from interfering with the build.
      TESTCONTAINERS_RYUK_DISABLED: "true"

commands:
  install-openjdk:
    # Install OpenJDK 11
    # See: https://circleci.com/docs/2.0/configuration-reference/#install-openjdk-11
    steps:
      - run:
          name: Install OpenJDK 11
          command: |
            sudo apt-get update && sudo apt-get install openjdk-11-jdk
            sudo update-alternatives --set java /usr/lib/jvm/java-11-openjdk-amd64/bin/java
            sudo update-alternatives --set javac /usr/lib/jvm/java-11-openjdk-amd64/bin/javac
            java -version
  docker-remote:
    steps:
      - setup_remote_docker:
          version: 19.03.13
  sbt:
    parameters:
      task:
        default: "compile"
        type: string
    steps:
      - checkout

      # Download and cache dependencies
      - restore_cache:
          keys:
            - v1-dependencies-{{ checksum "build.sbt" }}
            # fallback to using the latest cache if no exact match is found
            - v1-dependencies-

      - run: cat /dev/null | sbt <<parameters.task>>

      - save_cache:
          paths:
            - ~/.m2
          key: v1-dependencies--{{ checksum "build.sbt" }}

jobs:
  compile:
    executor: docker-exec
    steps:
      - docker-remote
      - sbt:
          task: "compile"

  publish-all:
    executor: docker-exec
    steps:
      - docker-remote
      - sbt:
<<<<<<< HEAD
          task: "publishAll"
=======
          task: "importPgpKey publishAll"
>>>>>>> 989c072f

  test:
    executor: machine-exec
    steps:
      - install-openjdk
      - sbt:
          task: "test"

workflows:
  version: 2
  test:
    jobs:
      - test:
          filters:
            branches:
              only: main
  release:
    jobs:
      - test:
          filters:
            tags:
              only: /.*/
            branches:
              ignore: /.*/
      - publish-all:
<<<<<<< HEAD
=======
          context:
            - SONATYPE_PUBLISHING
          requires:
            - test
>>>>>>> 989c072f
          filters:
            tags:
              only: /v.*/
            branches:
              ignore: /.*/<|MERGE_RESOLUTION|>--- conflicted
+++ resolved
@@ -81,11 +81,7 @@
     steps:
       - docker-remote
       - sbt:
-<<<<<<< HEAD
-          task: "publishAll"
-=======
           task: "importPgpKey publishAll"
->>>>>>> 989c072f
 
   test:
     executor: machine-exec
@@ -111,13 +107,10 @@
             branches:
               ignore: /.*/
       - publish-all:
-<<<<<<< HEAD
-=======
           context:
             - SONATYPE_PUBLISHING
           requires:
             - test
->>>>>>> 989c072f
           filters:
             tags:
               only: /v.*/
